--- conflicted
+++ resolved
@@ -14,13 +14,8 @@
           - 18
           - 20
     steps:
-<<<<<<< HEAD
       - uses: actions/checkout@v4
-      - uses: actions/setup-node@v3
-=======
-      - uses: actions/checkout@v3
       - uses: actions/setup-node@v4
->>>>>>> 682830aa
         with:
           node-version: ${{ matrix.node-version }}
       - run: npm install
